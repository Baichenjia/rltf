--- conflicted
+++ resolved
@@ -197,8 +197,6 @@
   denom   = 1 + tf.squeeze(denom, axis=[-2, -1])
   inverse = A_inv - num / denom
 
-<<<<<<< HEAD
-=======
   return inverse
 
 
@@ -234,5 +232,4 @@
   inverse = tf.cast(inverse, tf.float32) if A_inv.dtype.base_dtype == tf.float32 else inverse
   assert  inverse.dtype.base_dtype == A_inv.dtype.base_dtype
 
->>>>>>> 4c2df059
   return inverse