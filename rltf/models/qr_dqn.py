--- conflicted
+++ resolved
@@ -33,13 +33,8 @@
     n_actions = self.n_actions
     N         = self.N
     # init      = tf_utils.init_dqn
-<<<<<<< HEAD
-    init    = tf_utils.init_glorot_normal
-    # init    = tf_utils.init_default
-=======
     init      = tf_utils.init_glorot_normal
     # init      = tf_utils.init_default
->>>>>>> 68169abe
 
     with tf.variable_scope("conv_net"):
       # original architecture
