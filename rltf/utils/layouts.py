from collections import OrderedDict

def plot_bars(ax, kwargs, env, color):
  x = atari_labels(env.unwrapped.get_action_meanings())
  return ax.bar(x=x, **kwargs, color=color)


def plot_highlight_bars(ax, kwargs, env, color_n='#1f77b4', color_hi='#d62728'):
  x = atari_labels(env.unwrapped.get_action_meanings())
  color = [color_n] * len(x)
  a = kwargs.pop("a")
  color[a] = color_hi
  return ax.bar(x=x, **kwargs, color=color)


def atari_labels(x):
  for i, label in enumerate(x):

    if label[-4:] == "FIRE":
      if len(label) > 4:
        end = "\nFIRE"

        length = len(label[:-4])
        if length >= 6:
          if label[:2] == "UP":
            start = "UP\n" + label[2:-4]
          elif label[:4] == "DOWN":
            start = "DOWN\n" + label[4:-4]
          else:
            raise ValueError
        else:
          start = label[:-4]
        x[i] = start + end

    elif len(label) >= 6:
      length = len(label)
      if label[:2] == "UP":
        x[i] = "UP\n" + label[2:]
      elif label[:4] == "DOWN":
        x[i] = "DOWN\n" + label[4:]
      else:
        raise ValueError

  return x


<<<<<<< HEAD
ids_layout = {
  "width": 800,
  "height": 300,
=======
qrdqn_layout = {
  "width": 840,
  "height": 440,
>>>>>>> eb0bfed7
  "obs_align": dict(vertical='center', horizontal='left'),
  # "obs_scale": 1.0,
  "figures": {
    "train_actions": {
      "align": dict(vertical='center', horizontal='right'),
<<<<<<< HEAD
      "width": 620,
      "height": -1,
      "fig": {
        "subplots": dict(nrows=3, ncols=1, sharex=True),
        "subplots_conf": OrderedDict(
          a_mean={
            "tick_params": dict(axis='y', labelsize=5.5),
            "set_title": dict(label="MEAN", size=6),
          },
          a_std={
            "tick_params": dict(axis='y', labelsize=5.5),
            "set_title": dict(label="STD", size=6),
          },
          a_ids={
            "tick_params": dict(axis='y', labelsize=5.5),
            "set_title": dict(label="IDS", size=6),
          },
=======
      "width": 660,
      "height": -1,
      "fig": {
        "subplots": dict(nrows=2, ncols=1, sharex=True),
        "subplots_conf": OrderedDict(
          a_q={
            "tick_params": dict(axis='y', labelsize=5.5),
            "set_title": dict(label="Q FUNCTION", size=6),
          },
          a_z_var={
            "tick_params": dict(axis='y', labelsize=5.5),
            "set_title": dict(label="Z VARINACE", size=6),
          },
          # a_z={
          #   "tick_params": dict(axis='y', labelsize=5.5),
          #   "set_title": dict(label="Z", size=6),
          # },
>>>>>>> eb0bfed7
        ),
        "subplots_common": {
          "grid": dict(linewidth=0.2),
          "tick_params": dict(axis='x', labelsize=6.5),
        },
        "fig_conf": {
          "tight_layout": dict(pad=1.0, h_pad=0.0),
        },
      },
      "plot_function": plot_highlight_bars,
    },
    "eval_actions": {
      "align": dict(vertical='center', horizontal='right'),
<<<<<<< HEAD
      "width": 620,
      "height": -1,
      "fig": {
        "subplots": dict(nrows=1, ncols=1),
        "subplots_conf": OrderedDict(
          a_mean={
            "set_title": dict(label="MEANS", size=8),
            "tick_params": dict(axis='y', labelsize=8),
          },
          # a_vote={
          #   "set_title": dict(label="VOTES", size=8),
          #   "tick_params": dict(axis='y', labelsize=8),
          # },
        ),
        "subplots_common": {
          "tick_params": dict(axis='x', labelsize=6.5),
        },
        "fig_conf": {
          "tight_layout": dict(pad=1.0, h_pad=0.0),
        },
      },
      "plot_function": plot_highlight_bars,
    },
  }
}


ids_heteroscedastic_layout = {
  "width": 840,
  "height": 440,
  "obs_align": dict(vertical='center', horizontal='left'),
  # "obs_scale": 1.0,
  "figures": {
    "train_actions": {
      "align": dict(vertical='center', horizontal='right'),
      "width": 660,
      "height": -1,
      "fig": {
        "subplots": dict(nrows=4, ncols=1, sharex=True),
        "subplots_conf": OrderedDict(
          a_mean={
            "tick_params": dict(axis='y', labelsize=5.5),
            "set_title": dict(label="MEAN", size=6),
          },
          a_std={
            "tick_params": dict(axis='y', labelsize=5.5),
            "set_title": dict(label="STD", size=6),
          },
          a_rho2={
            "tick_params": dict(axis='y', labelsize=5.5),
            "set_title": dict(label="RHO2", size=6),
          },
          a_ids={
            "tick_params": dict(axis='y', labelsize=5.5),
            "set_title": dict(label="IDS", size=6),
          },
        ),
        "subplots_common": {
          "grid": dict(linewidth=0.2),
          "tick_params": dict(axis='x', labelsize=6.5),
        },
        "fig_conf": {
          "tight_layout": dict(pad=1.0, h_pad=0.0),
        },
      },
      "plot_function": plot_highlight_bars,
    },
    "eval_actions": {
      "align": dict(vertical='center', horizontal='right'),
      "width": 660,
      "height": -1,
      "fig": {
        "subplots": dict(nrows=1, ncols=1),
        "subplots_conf": OrderedDict(
          # a_mean={
          #   "set_title": dict(label="MEANS", size=8),
          #   "tick_params": dict(axis='y', labelsize=8),
          # },
          a_vote={
            "set_title": dict(label="VOTES", size=8),
            "tick_params": dict(axis='y', labelsize=8),
          },
=======
      "width": 660,
      "height": -1,
      "fig": {
        "subplots": dict(nrows=2, ncols=1),
        "subplots_conf": OrderedDict(
          a_q={
            "tick_params": dict(axis='y', labelsize=5.5),
            "set_title": dict(label="Q FUNCTION", size=6),
          },
          a_z_var={
            "tick_params": dict(axis='y', labelsize=5.5),
            "set_title": dict(label="Z VARINACE", size=6),
          },
          # a_z={
          #   "tick_params": dict(axis='y', labelsize=5.5),
          #   "set_title": dict(label="Z", size=6),
          # },
>>>>>>> eb0bfed7
        ),
        "subplots_common": {
          "tick_params": dict(axis='x', labelsize=6.5),
        },
        "fig_conf": {
          "tight_layout": dict(pad=1.0, h_pad=0.0),
        },
      },
      "plot_function": plot_highlight_bars,
    },
  }
}


layouts = {
<<<<<<< HEAD
  "BstrapDQN_IDS": ids_layout,
  "BDQN_IDS": ids_layout,
  "BstrapC51_IDS": ids_heteroscedastic_layout,
  "BstrapQRDQN_IDS": ids_heteroscedastic_layout,
=======
  "QRDQN": qrdqn_layout,
>>>>>>> eb0bfed7
}<|MERGE_RESOLUTION|>--- conflicted
+++ resolved
@@ -44,39 +44,14 @@
   return x
 
 
-<<<<<<< HEAD
-ids_layout = {
-  "width": 800,
-  "height": 300,
-=======
 qrdqn_layout = {
   "width": 840,
   "height": 440,
->>>>>>> eb0bfed7
   "obs_align": dict(vertical='center', horizontal='left'),
   # "obs_scale": 1.0,
   "figures": {
     "train_actions": {
       "align": dict(vertical='center', horizontal='right'),
-<<<<<<< HEAD
-      "width": 620,
-      "height": -1,
-      "fig": {
-        "subplots": dict(nrows=3, ncols=1, sharex=True),
-        "subplots_conf": OrderedDict(
-          a_mean={
-            "tick_params": dict(axis='y', labelsize=5.5),
-            "set_title": dict(label="MEAN", size=6),
-          },
-          a_std={
-            "tick_params": dict(axis='y', labelsize=5.5),
-            "set_title": dict(label="STD", size=6),
-          },
-          a_ids={
-            "tick_params": dict(axis='y', labelsize=5.5),
-            "set_title": dict(label="IDS", size=6),
-          },
-=======
       "width": 660,
       "height": -1,
       "fig": {
@@ -94,7 +69,6 @@
           #   "tick_params": dict(axis='y', labelsize=5.5),
           #   "set_title": dict(label="Z", size=6),
           # },
->>>>>>> eb0bfed7
         ),
         "subplots_common": {
           "grid": dict(linewidth=0.2),
@@ -108,7 +82,75 @@
     },
     "eval_actions": {
       "align": dict(vertical='center', horizontal='right'),
-<<<<<<< HEAD
+      "width": 660,
+      "height": -1,
+      "fig": {
+        "subplots": dict(nrows=2, ncols=1),
+        "subplots_conf": OrderedDict(
+          a_q={
+            "tick_params": dict(axis='y', labelsize=5.5),
+            "set_title": dict(label="Q FUNCTION", size=6),
+          },
+          a_z_var={
+            "tick_params": dict(axis='y', labelsize=5.5),
+            "set_title": dict(label="Z VARINACE", size=6),
+          },
+          # a_z={
+          #   "tick_params": dict(axis='y', labelsize=5.5),
+          #   "set_title": dict(label="Z", size=6),
+          # },
+        ),
+        "subplots_common": {
+          "tick_params": dict(axis='x', labelsize=6.5),
+        },
+        "fig_conf": {
+          "tight_layout": dict(pad=1.0, h_pad=0.0),
+        },
+      },
+      "plot_function": plot_highlight_bars,
+    },
+  }
+}
+
+
+ids_layout = {
+  "width": 800,
+  "height": 300,
+  "obs_align": dict(vertical='center', horizontal='left'),
+  # "obs_scale": 1.0,
+  "figures": {
+    "train_actions": {
+      "align": dict(vertical='center', horizontal='right'),
+      "width": 620,
+      "height": -1,
+      "fig": {
+        "subplots": dict(nrows=3, ncols=1, sharex=True),
+        "subplots_conf": OrderedDict(
+          a_mean={
+            "tick_params": dict(axis='y', labelsize=5.5),
+            "set_title": dict(label="MEAN", size=6),
+          },
+          a_std={
+            "tick_params": dict(axis='y', labelsize=5.5),
+            "set_title": dict(label="STD", size=6),
+          },
+          a_ids={
+            "tick_params": dict(axis='y', labelsize=5.5),
+            "set_title": dict(label="IDS", size=6),
+          },
+        ),
+        "subplots_common": {
+          "grid": dict(linewidth=0.2),
+          "tick_params": dict(axis='x', labelsize=6.5),
+        },
+        "fig_conf": {
+          "tight_layout": dict(pad=1.0, h_pad=0.0),
+        },
+      },
+      "plot_function": plot_highlight_bars,
+    },
+    "eval_actions": {
+      "align": dict(vertical='center', horizontal='right'),
       "width": 620,
       "height": -1,
       "fig": {
@@ -183,33 +225,14 @@
       "fig": {
         "subplots": dict(nrows=1, ncols=1),
         "subplots_conf": OrderedDict(
-          # a_mean={
-          #   "set_title": dict(label="MEANS", size=8),
+          a_mean={
+            "set_title": dict(label="MEANS", size=8),
+            "tick_params": dict(axis='y', labelsize=8),
+          },
+          # a_vote={
+          #   "set_title": dict(label="VOTES", size=8),
           #   "tick_params": dict(axis='y', labelsize=8),
           # },
-          a_vote={
-            "set_title": dict(label="VOTES", size=8),
-            "tick_params": dict(axis='y', labelsize=8),
-          },
-=======
-      "width": 660,
-      "height": -1,
-      "fig": {
-        "subplots": dict(nrows=2, ncols=1),
-        "subplots_conf": OrderedDict(
-          a_q={
-            "tick_params": dict(axis='y', labelsize=5.5),
-            "set_title": dict(label="Q FUNCTION", size=6),
-          },
-          a_z_var={
-            "tick_params": dict(axis='y', labelsize=5.5),
-            "set_title": dict(label="Z VARINACE", size=6),
-          },
-          # a_z={
-          #   "tick_params": dict(axis='y', labelsize=5.5),
-          #   "set_title": dict(label="Z", size=6),
-          # },
->>>>>>> eb0bfed7
         ),
         "subplots_common": {
           "tick_params": dict(axis='x', labelsize=6.5),
@@ -225,12 +248,9 @@
 
 
 layouts = {
-<<<<<<< HEAD
+  "QRDQN": qrdqn_layout,
   "BstrapDQN_IDS": ids_layout,
   "BDQN_IDS": ids_layout,
   "BstrapC51_IDS": ids_heteroscedastic_layout,
   "BstrapQRDQN_IDS": ids_heteroscedastic_layout,
-=======
-  "QRDQN": qrdqn_layout,
->>>>>>> eb0bfed7
 }