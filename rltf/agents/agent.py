--- conflicted
+++ resolved
@@ -311,230 +311,4 @@
   def _get_sess(self):
     config = tf.ConfigProto()
     config.gpu_options.allow_growth = True
-<<<<<<< HEAD
-    return tf.Session(config=config)
-
-
-
-class OffPolicyAgent(Agent):
-  """The base class for Off-policy agents
-
-  Allows to run env actions and train the model in separate threads, while
-  providing an easy way to synchronize between the threads. Can speed up
-  training by 20-50%
-  """
-
-  def __init__(self, *args, **kwargs):
-    super().__init__(*args, **kwargs)
-
-    # Create synchronization events
-    self._act_chosen = threading.Event()
-    self._train_done = threading.Event()
-
-    self._terminate  = False
-
-
-  def train(self):
-
-    self._act_chosen.clear()
-    self._train_done.set()
-
-    env_thread  = threading.Thread(name='env_thread', target=self._run_env)
-    nn_thread   = threading.Thread(name='net_thread', target=self._train_model)
-
-    nn_thread.start()
-    env_thread.start()
-
-    # Wait for threads
-    try:
-      env_thread.join()
-      nn_thread.join()
-    except KeyboardInterrupt:
-      logger.info("EXITING")
-      self._terminate = True
-      env_thread.join()
-      nn_thread.join()
-
-
-  def eval(self):
-
-    logger.info("Starting evaluation")
-
-    # Set the monitor in evaluation mode
-    self.env_monitor.mode = 'e'
-
-    start_step  = self.sess.run(self.t_eval) + 1
-    stop_step   = start_step + self.eval_len
-    stop_step   = stop_step - stop_step % self.eval_len + 1   # Restore point might be the middle of eval
-
-    obs = self.reset()
-
-    for t in range (start_step, stop_step):
-      if self._terminate:
-        break
-
-      # Increment the current eval step
-      self.sess.run(self.t_eval_inc)
-
-      action = self._action_eval(obs, t)
-      next_obs, _, done, _ = self.env.step(action)
-
-      # Reset the environment if end of episode
-      if done:
-        next_obs = self.reset()
-      obs = next_obs
-
-      if t % self.log_freq == 0:
-        # Log the statistics
-        self.env_monitor.log_stats(t)
-
-        # Add a TB summary
-        summary = tf.Summary()
-        summary.value.add(tag="eval/mean_ep_rew", simple_value=self.env_monitor.get_mean_ep_rew())
-        self.tb_eval_writer.add_summary(summary, t)
-
-    # Set the monitor back to train mode
-    self.env_monitor.mode = 't'
-
-    logger.info("Evaluation finished")
-
-
-  def _action_train(self, state, t):
-    """Return action selected by the agent for a training step
-    Args:
-      state: np.array. Current state
-      t: int. Current timestep
-    """
-    raise NotImplementedError()
-
-
-  def _action_eval(self, state, t):
-    """Return action selected by the agent for an evaluation step
-    Args:
-      state: np.array. Current state
-      t: int. Current timestep
-    """
-    raise NotImplementedError()
-
-
-  def _run_env(self):
-    """Thread for running the environment. Must call `self._wait_train_done()`
-    before selcting an action (by running the model). This ensures that the
-    `self._train_model()` thread has finished the training step. After action
-    is selected, it must call `self._signal_act_chosen()` to allow
-    `self._train_model()` thread to start a new training step
-    """
-
-    obs = self.reset()
-
-    for t in range (self.start_step, self.stop_step+1):
-      if self._terminate:
-        self._signal_act_chosen()
-        break
-
-      # Stop and run evaluation procedure
-      if self.eval_len > 0 and t % self.eval_freq == 0:
-        self.eval()
-        # Reset the environment on return
-        obs = self.reset()
-
-      # Get an action to run
-      if self.learn_started:
-        try:
-          action = self._action_train(obs, t)
-        except tf.errors.InvalidArgumentError as e:
-          logger.exception("Numerical Exception: %s", e)
-          action = self.env.action_space.sample()
-          # Terminate program
-          self._terminate = True
-
-      # Choose random action if learning has not started
-      else:
-        action = self.env.action_space.sample()
-
-      # Signal to net_thread that action is chosen
-      self._signal_act_chosen()
-
-      # Increment the TF timestep variable
-      self.sess.run(self.t_train_inc)
-
-      # Run action
-      next_obs, reward, done, _ = self.env.step(action)
-
-      # Store the effect of the action taken upon obs
-      self.replay_buf.store(obs, action, reward, done)
-
-      self._log_stats(t)
-
-      # Wait until net_thread is done
-      self._wait_train_done()
-
-      # Reset the environment if end of episode
-      if done:
-        next_obs = self.reset()
-      obs = next_obs
-
-
-  def _train_model(self):
-    """Thread for trianing the model. Must call `self._wait_act_chosen()`
-    before trying to run a training step on the model. This ensures that the
-    `self._run_env()` thread has finished selcting an action (by running the model).
-    After training step is done, it must call `self._signal_train_done()` to allow
-    `self._run_env()` thread to select a new action
-    """
-
-    for t in range (self.start_step, self.stop_step+1):
-      if self._terminate:
-        self._signal_train_done()
-        break
-
-      if (t >= self.warm_up and t % self.train_freq == 0):
-
-        self.learn_started = True
-
-        # Compose feed_dict
-        feed_dict = self._get_feed_dict(t)
-
-        self._wait_act_chosen()
-
-        # Run a training step
-        if t % self.log_freq + self.train_freq >= self.log_freq:
-          self.summary, _ = self.sess.run([self.summary_op, self.model.train_op], feed_dict=feed_dict)
-        else:
-          self.sess.run(self.model.train_op, feed_dict=feed_dict)
-
-        # Update target network
-        if t % self.update_target_freq == 0:
-          self.sess.run(self.model.update_target)
-
-      else:
-        self._wait_act_chosen()
-
-      if self.save_freq > 0 and t % self.save_freq == 0:
-        self.save()
-
-      self._signal_train_done()
-
-
-  def _wait_act_chosen(self):
-    # Wait until an action is chosen to be run
-    while not self._act_chosen.is_set():
-      self._act_chosen.wait()
-    self._act_chosen.clear()
-
-  def _wait_train_done(self):
-    # Wait until training step is done
-    while not self._train_done.is_set():
-      self._train_done.wait()
-    self._train_done.clear()
-
-  def _signal_act_chosen(self):
-    # Signal that the action is chosen and the TF graph is safe to be run
-    self._act_chosen.set()
-
-  def _signal_train_done(self):
-    # Signal to env thread that the training step is done running
-    self._train_done.set()
-=======
-    return tf.Session(config=config)
->>>>>>> fb9a32d2
+    return tf.Session(config=config)