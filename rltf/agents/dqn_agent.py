--- conflicted
+++ resolved
@@ -117,9 +117,6 @@
       obs_dtype = np.float32
       obs_len   = 1
 
-<<<<<<< HEAD
-    return obs_shape, obs_dtype, obs_len, n_actions
-=======
     return obs_shape, obs_dtype, obs_len, n_actions
 
 
@@ -151,5 +148,4 @@
       for _ in range(n):
         batch = self.replay_buf.sample(self.batch_size)
         feed_dict = self._get_feed_dict(batch, t)
-        self.sess.run(self.model.train_blr, feed_dict=feed_dict)
->>>>>>> 4c2df059
+        self.sess.run(self.model.train_blr, feed_dict=feed_dict)