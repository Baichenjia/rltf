--- conflicted
+++ resolved
@@ -53,18 +53,13 @@
     ('--huber-loss',    dict(default=True,   type=s2b,   help='use huber loss')),
     # ('--grad-clip',     dict(default=None,   type=float, help='value to clip gradient norms to')),
 
-<<<<<<< HEAD
-    ('--eval-freq',     dict(default=10**6,  type=int,   help='how often to evaluate model')),
-    ('--eval-len',      dict(default=500000, type=int,   help='for how many steps to eval each time')),
+    ('--eval-freq',     dict(default=250000,  type=int,   help='freq in # *agent* steps to run eval')),
+    ('--eval-len',      dict(default=125000,  type=int,   help='# *agent* steps to run eval each time')),
 
     ('--n-stds',        dict(default=0.1,    type=float, help='uncertainty scale for UCB and IDS')),
     ('--tau',           dict(default=0.001,  type=float, help='BLR prior covariance')),
     ('--sigma-e',       dict(default=1.0,    type=float, help='BLR observation noise')),
     ('--policy',        dict(default="deterministic", type=str, choices=["stochastic", "deterministic"])),
-=======
-    ('--eval-freq',     dict(default=250000,  type=int,   help='freq in # *agent* steps to run eval')),
-    ('--eval-len',      dict(default=125000,  type=int,   help='# *agent* steps to run eval each time')),
->>>>>>> fd1b98ff
   ]
 
   return cmdargs.parse_args(args)
