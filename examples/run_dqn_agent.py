--- conflicted
+++ resolved
@@ -56,15 +56,12 @@
 
     ('--eval-freq',     dict(default=250000,  type=int,   help='freq in # *agent* steps to run eval')),
     ('--eval-len',      dict(default=125000,  type=int,   help='# *agent* steps to run eval each time')),
-<<<<<<< HEAD
+    ('--eval-ep-steps', dict(default=None,    type=int,   help='max episode *env* steps in eval mode')),
 
     ('--n-stds',        dict(default=0.1,    type=float, help='uncertainty scale for UCB and IDS')),
     ('--tau',           dict(default=0.01,   type=float, help='BLR prior covariance')),
     ('--sigma-e',       dict(default=1.0,    type=float, help='BLR observation noise')),
     ('--policy',        dict(default="deterministic", type=str, choices=["stochastic", "deterministic"])),
-=======
-    ('--eval-ep-steps', dict(default=None,    type=int,   help='max episode *env* steps in eval mode')),
->>>>>>> 4e650e63
   ]
 
   return cmdargs.parse_args(args)
