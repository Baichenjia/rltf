--- conflicted
+++ resolved
@@ -77,15 +77,9 @@
 
   if   args.model in ["DQN", "DDQN"]:
     model_kwargs  = dict(huber_loss=args.huber_loss)
-<<<<<<< HEAD
   elif args.model in ["BstrapDQN", "BstrapDQN_IDS", "BstrapDQN_UCB", "BstrapDQN_Ensemble"]:
-    model_type    = eval(args.model)
-=======
-  elif args.model == "BstrapDQN":
->>>>>>> 3e96d86f
     model_kwargs  = dict(huber_loss=args.huber_loss, n_heads=args.n_heads)
   elif args.model == "DQN_IDS_BLR":
-    model_type    = DQN_IDS_BLR
     args.tau      = 1.0/(1.0-args.gamma) if args.tau is None else args.tau
     model_kwargs  = dict(huber_loss=args.huber_loss, sigma=args.sigma, tau=args.tau, same_w=args.same_w,
                          policy=args.policy, phi_norm=args.phi_norm)
