--- conflicted
+++ resolved
@@ -23,28 +23,6 @@
   s2b         = cmdargs.str2bool
 
   args = [
-<<<<<<< HEAD
-    ('--env-id',       dict(required=True,  type=str,   help='full environment name')),
-    ('--model',        dict(required=True,  type=str,   choices=model_types)),
-
-    ('--learn-rate',   dict(default=None,   type=float, help='learn rate',)),
-    ('--adam-epsilon', dict(default=.01/32, type=float, help='epsilon for Adam optimizer')),
-    ('--n-heads',      dict(default=10,     type=int,   help='number of heads for BstrapDQN')),
-    ('--explore-decay',dict(default=10**6,  type=int,   help='# steps to decay e-greedy; if <=0, epsilon=0')),
-
-    ('--warm-up',      dict(default=50000,  type=int,   help='# steps before training starts')),
-    ('--train-freq',   dict(default=4,      type=int,   help='learn frequency')),
-    ('--update-freq',  dict(default=10000,  type=int,   help='how often to update target')),
-    ('--stop-step',    dict(default=10**8,  type=int,   help='steps to run the agent for')),
-    ('--huber-loss',   dict(default=True,   type=s2b,   help='use huber loss')),
-    ('--grad-clip',    dict(default=None,   type=float, help='value to clip gradient norms to')),
-
-    ('--eval-freq',    dict(default=10**6,  type=int,   help='how often to evaluate model')),
-    ('--eval-len',     dict(default=50000,  type=int,   help='for how many steps to eval each time')),
-
-    ('--phi-norm',     dict(default=False,  type=s2b,   help='if True, normalize BLR features in IDS')),
-    ('--same-w',       dict(default=False,  type=s2b,   help='if True, use the same W for all actions')),
-=======
     ('--env-id',        dict(required=True,  type=str,   help='full environment name')),
     ('--model',         dict(required=True,  type=str,   choices=model_types)),
 
@@ -62,7 +40,9 @@
 
     ('--eval-freq',     dict(default=10**6,  type=int,   help='how often to evaluate model')),
     ('--eval-len',      dict(default=50000,  type=int,   help='for how many steps to eval each time')),
->>>>>>> 5d5029d1
+
+    ('--phi-norm',      dict(default=False,  type=s2b,   help='if True, normalize BLR features in IDS')),
+    ('--same-w',        dict(default=False,  type=s2b,   help='if True, use the same W for all actions')),
   ]
 
   return cmdargs.parse_args(args)
