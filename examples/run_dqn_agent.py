from rltf.cmdutils      import cmdargs
from rltf.envs          import wrap_dqn
from rltf.utils         import rltf_log
from rltf.utils         import maker


def parse_args():
<<<<<<< HEAD
  model_choices = ["DQN", "DDQN", "C51", "QRDQN", "BstrapDQN", "BstrapDQN_UCB", "BstrapDQN_Ensemble"]
=======
  model_choices = ["DQN", "DDQN", "C51", "QRDQN", "BstrapDQN", "BstrapDQN_UCB", "BstrapDQN_Ensemble",
                  "BstrapDQN_IDS", "BstrapC51_IDS", "BstrapQRDQN_IDS",
                  "BDQN", "BDQN_TS", "BDQN_UCB", "BDQN_IDS"]
>>>>>>> 4c2df059
  return cmdargs.parse_args(model_choices)


def make_agent():

  # Parse the command line args
  agent_kwargs, args = parse_args()

  # Construct the model directory and configure loggers
  model_dir = maker.make_model_dir(args)

  # Log the program parameters
  rltf_log.log_params(agent_kwargs.items(), args)

  # Get the environment maker
  env_kwargs = {**agent_kwargs.pop("env_kwargs"), **dict(
    env_id=args.env_id,
    seed=args.seed,
    wrap=wrap_dqn,
    # Wrapper kwargs
    stack=agent_kwargs["stack_frames"],
  )}
  env_maker = maker.get_env_maker(**env_kwargs)

  agent_kwargs = {**agent_kwargs, **dict(
    env_maker=env_maker,
    model_dir=model_dir,
  )}

  # Create the agent
  agent_type  = agent_kwargs.pop("agent")
  dqn_agent   = agent_type(**agent_kwargs)

  return dqn_agent, args


def main():
  # Create the agent
  dqn_agent, args = make_agent()

  # Build the agent and the TF graph
  dqn_agent.build()

  # Train or eval the agent
  if args.mode == 'train':
    dqn_agent.train()
  else:
    dqn_agent.play()

  # Close on exit
  dqn_agent.close()


if __name__ == "__main__":
  main()<|MERGE_RESOLUTION|>--- conflicted
+++ resolved
@@ -5,13 +5,9 @@
 
 
 def parse_args():
-<<<<<<< HEAD
-  model_choices = ["DQN", "DDQN", "C51", "QRDQN", "BstrapDQN", "BstrapDQN_UCB", "BstrapDQN_Ensemble"]
-=======
   model_choices = ["DQN", "DDQN", "C51", "QRDQN", "BstrapDQN", "BstrapDQN_UCB", "BstrapDQN_Ensemble",
                   "BstrapDQN_IDS", "BstrapC51_IDS", "BstrapQRDQN_IDS",
                   "BDQN", "BDQN_TS", "BDQN_UCB", "BDQN_IDS"]
->>>>>>> 4c2df059
   return cmdargs.parse_args(model_choices)
 
 
