import tensorflow as tf

from rltf.agents        import AgentDQN
from rltf.envs          import wrap_dqn
from rltf.models        import BstrapDQN
from rltf.models        import DDQN
from rltf.models        import DQN
from rltf.models        import DQN_IDS_BLR
from rltf.models        import C51
from rltf.models        import QRDQN
from rltf.optimizers    import OptimizerConf
from rltf.optimizers    import AdamGradClipOptimizer
from rltf.schedules     import ConstSchedule
from rltf.schedules     import PiecewiseSchedule
from rltf.utils         import rltf_log
from rltf.utils         import maker
from rltf.utils         import cmdargs


def parse_args():

  model_types = ["DQN", "DDQN", "C51", "QRDQN", "BstrapDQN", "DQN_IDS_BLR"]
  s2b         = cmdargs.str2bool

  args = [
    ('--env-id',        dict(required=True,  type=str,   help='full environment name')),
    ('--model',         dict(required=True,  type=str,   choices=model_types)),

    ('--learn-rate',    dict(default=5e-5,   type=float, help='learn rate',)),
    ('--adam-epsilon',  dict(default=.01/32, type=float, help='epsilon for Adam optimizer')),
    ('--n-heads',       dict(default=10,     type=int,   help='number of heads for BstrapDQN')),
    ('--explore-decay', dict(default=10**6,  type=int,   help='# steps to decay e-greedy; if <=0, epsilon=0')),

    ('--warm-up',       dict(default=50000,  type=int,   help='# steps before training starts')),
    ('--train-freq',    dict(default=4,      type=int,   help='learn frequency')),
    ('--update-freq',   dict(default=10000,  type=int,   help='how often to update target')),
    ('--stop-step',     dict(default=10**8,  type=int,   help='steps to run the agent for')),
    ('--huber-loss',    dict(default=True,   type=s2b,   help='use huber loss')),
    ('--grad-clip',     dict(default=None,   type=float, help='value to clip gradient norms to')),

    ('--eval-freq',     dict(default=10**6,  type=int,   help='how often to evaluate model')),
<<<<<<< HEAD
    ('--eval-len',      dict(default=50000,  type=int,   help='for how many steps to eval each time')),

    ('--phi-norm',      dict(default=False,  type=s2b,   help='if True, normalize BLR features in IDS')),
    ('--same-w',        dict(default=False,  type=s2b,   help='if True, use the same W for all actions')),
=======
    ('--eval-len',      dict(default=100000, type=int,   help='for how many steps to eval each time')),
>>>>>>> 1143ddd7
  ]

  return cmdargs.parse_args(args)


def main():

  args = parse_args()

  # Get the model directory path
  if args.restore_model is None:
    model_dir   = maker.make_model_dir(args.model, args.env_id)
    restore_dir = args.reuse_model
  else:
    model_dir   = args.restore_model
    restore_dir = args.restore_model

  # Configure loggers
  rltf_log.conf_logs(model_dir)

  # Get the model-specific settings
  if   args.model == "DQN":
    model_type    = DQN
    model_kwargs  = dict(huber_loss=args.huber_loss)
  elif args.model == "DDQN":
    model_type    = DDQN
    model_kwargs  = dict(huber_loss=args.huber_loss)
  elif args.model == "BstrapDQN":
    model_type    = BstrapDQN
    model_kwargs  = dict(huber_loss=args.huber_loss, n_heads=args.n_heads)
  elif args.model == "DQN_IDS_BLR":
    model_type    = DQN_IDS_BLR
    model_kwargs  = dict(huber_loss=args.huber_loss, sigma=1.0, tau=1.0/(1.0-0.99), same_w=args.same_w,
                         phi_norm=args.phi_norm)
  elif args.model == "C51":
    model_type    = C51
    model_kwargs  = dict(V_min=-10, V_max=10, N=50)
  elif args.model == "QRDQN":
    model_type    = QRDQN
    model_kwargs  = dict(N=200, k=int(args.huber_loss))

  model_kwargs["gamma"] = 0.99


  # Create the environment
  env = maker.make_env(args.env_id, args.seed, model_dir, args.video_freq)
  env = wrap_dqn(env)

  # Set the learning rate schedule
  learn_rate = ConstSchedule(args.learn_rate)

  # Cteate the optimizer configs
  if args.grad_clip is None:
    opt_conf = OptimizerConf(tf.train.AdamOptimizer, learn_rate, epsilon=args.adam_epsilon)
  else:
    opt_args = dict(epsilon=args.adam_epsilon, grad_clip=args.grad_clip)
    opt_conf = OptimizerConf(AdamGradClipOptimizer, learn_rate, **opt_args)

  # Create the exploration schedule
  if args.explore_decay > 0:
    exploration = PiecewiseSchedule([(0, 1.0), (1e6, 0.01)], outside_value=0.01)
  else:
    exploration = ConstSchedule(0.0)


  # Set the Agent class keyword arguments
  agent_kwargs = dict(
    env=env,
    train_freq=args.train_freq,
    warm_up=args.warm_up,
    stop_step=args.stop_step,
    eval_freq=args.eval_freq,
    eval_len=args.eval_len,
    batch_size=32,
    model_dir=model_dir,
    log_freq=args.log_freq,
    save_freq=args.save_freq,
    restore_dir=restore_dir,
  )

  dqn_agent_kwargs = dict(
    model_type=model_type,
    model_kwargs=model_kwargs,
    opt_conf=opt_conf,
    exploration=exploration,
    update_target_freq=args.update_freq,
    memory_size=int(1e6),
    obs_len=4,
  )

  kwargs = {**dqn_agent_kwargs, **agent_kwargs}

  # Log the parameters for model
  log_info = [("seed", args.seed), ("extra_info", args.extra_info)]
  log_info += kwargs.items()
  rltf_log.log_params(log_info, args)

  # Create the agent
  dqn_agent = AgentDQN(**kwargs)

  # Build the agent and the TF graph
  dqn_agent.build()

  # Train the agent
  dqn_agent.train()

  # Close on exit
  dqn_agent.close()


if __name__ == "__main__":
  main()<|MERGE_RESOLUTION|>--- conflicted
+++ resolved
@@ -39,14 +39,10 @@
     ('--grad-clip',     dict(default=None,   type=float, help='value to clip gradient norms to')),
 
     ('--eval-freq',     dict(default=10**6,  type=int,   help='how often to evaluate model')),
-<<<<<<< HEAD
-    ('--eval-len',      dict(default=50000,  type=int,   help='for how many steps to eval each time')),
+    ('--eval-len',      dict(default=100000, type=int,   help='for how many steps to eval each time')),
 
     ('--phi-norm',      dict(default=False,  type=s2b,   help='if True, normalize BLR features in IDS')),
     ('--same-w',        dict(default=False,  type=s2b,   help='if True, use the same W for all actions')),
-=======
-    ('--eval-len',      dict(default=100000, type=int,   help='for how many steps to eval each time')),
->>>>>>> 1143ddd7
   ]
 
   return cmdargs.parse_args(args)
