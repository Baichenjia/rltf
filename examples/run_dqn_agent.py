--- conflicted
+++ resolved
@@ -42,17 +42,13 @@
     ('--grad-clip',     dict(default=None,   type=float, help='value to clip gradient norms to')),
 
     ('--eval-freq',     dict(default=10**6,  type=int,   help='how often to evaluate model')),
-<<<<<<< HEAD
-    ('--eval-len',      dict(default=100000, type=int,   help='for how many steps to eval each time')),
+    ('--eval-len',      dict(default=500000, type=int,   help='for how many steps to eval each time')),
 
     ('--phi-norm',      dict(default=False,  type=s2b,   help='if True, normalize BLR features in IDS')),
     ('--same-w',        dict(default=False,  type=s2b,   help='if True, use the same W for all actions')),
     ('--policy',        dict(default="ids",  type=str,   help='policy to use for IDS or BstrapDQN')),
     ('--tau',           dict(default=None,   type=float, help='BLR regularization')),
     ('--sigma',         dict(default=1.0,    type=float, help='BLR sigma')),
-=======
-    ('--eval-len',      dict(default=500000, type=int,   help='for how many steps to eval each time')),
->>>>>>> 7354ce50
   ]
 
   return cmdargs.parse_args(args)
